# testing/exclusions.py
# Copyright (C) 2005-2014 the SQLAlchemy authors and contributors
# <see AUTHORS file>
#
# This module is part of SQLAlchemy and is released under
# the MIT License: http://www.opensource.org/licenses/mit-license.php


import operator
from .plugin.plugin_base import SkipTest
from ..util import decorator
from . import config
from .. import util
import inspect
import sys
import contextlib


def skip_if(predicate, reason=None):
    rule = compound()
    pred = _as_predicate(predicate, reason)
    rule.skips.add(pred)
    return rule


def fails_if(predicate, reason=None):
    rule = compound()
    pred = _as_predicate(predicate, reason)
    rule.fails.add(pred)
    return rule


class compound(object):
    def __init__(self):
        self.fails = set()
        self.skips = set()
        self.tags = set()

    def __add__(self, other):
        return self.add(other)

    def add(self, *others):
        copy = compound()
        copy.fails.update(self.fails)
        copy.skips.update(self.skips)
        copy.tags.update(self.tags)
        for other in others:
            copy.fails.update(other.fails)
            copy.skips.update(other.skips)
            copy.tags.update(other.tags)
        return copy

    def not_(self):
        copy = compound()
        copy.fails.update(NotPredicate(fail) for fail in self.fails)
        copy.skips.update(NotPredicate(skip) for skip in self.skips)
        copy.tags.update(self.tags)
        return copy

    @property
    def enabled(self):
        return self.enabled_for_config(config._current)

    def enabled_for_config(self, config):
        for predicate in self.skips.union(self.fails):
            if predicate(config):
                return False
        else:
            return True

    def matching_config_reasons(self, config):
        return [
            predicate._as_string(config) for predicate
            in self.skips.union(self.fails)
            if predicate(config)
        ]

    def include_test(self, include_tags, exclude_tags):
        return bool(
            not self.tags.intersection(exclude_tags) and
            (not include_tags or self.tags.intersection(include_tags))
        )

    def _extend(self, other):
        self.skips.update(other.skips)
        self.fails.update(other.fails)
        self.tags.update(other.tags)

    def __call__(self, fn):
        if hasattr(fn, '_sa_exclusion_extend'):
            fn._sa_exclusion_extend._extend(self)
            return fn

        @decorator
        def decorate(fn, *args, **kw):
            return self._do(config._current, fn, *args, **kw)
        decorated = decorate(fn)
        decorated._sa_exclusion_extend = self
        return decorated

    @contextlib.contextmanager
    def fail_if(self):
        all_fails = compound()
        all_fails.fails.update(self.skips.union(self.fails))

        try:
            yield
        except Exception as ex:
            all_fails._expect_failure(config._current, ex)
        else:
            all_fails._expect_success(config._current)

    def _do(self, config, fn, *args, **kw):
        for skip in self.skips:
            if skip(config):
                msg = "'%s' : %s" % (
                    fn.__name__,
                    skip._as_string(config)
                )
                raise SkipTest(msg)

        try:
            return_value = fn(*args, **kw)
        except Exception:
            exc_type, exc_value, exc_traceback = sys.exc_info()
            self._expect_failure(config, exc_type, exc_value, exc_traceback, name=fn.__name__)
        else:
            self._expect_success(config, name=fn.__name__)
            return return_value

    def _expect_failure(self, config, exc_type, exc_value, exc_traceback, name='block'):
        for fail in self.fails:
            if fail(config):
                print(("%s failed as expected (%s): %s " % (
                    name, fail._as_string(config), str(exc_value))))
                break
        else:
<<<<<<< HEAD
            raise exc_type, exc_value, exc_traceback
=======
            util.raise_from_cause(ex)
>>>>>>> 7bf5ac9c

    def _expect_success(self, config, name='block'):
        if not self.fails:
            return
        for fail in self.fails:
            if not fail(config):
                break
        else:
            raise AssertionError(
                "Unexpected success for '%s' (%s)" %
                (
                    name,
                    " and ".join(
                        fail._as_string(config)
                        for fail in self.fails
                    )
                )
            )


def requires_tag(tagname):
    return tags([tagname])


def tags(tagnames):
    comp = compound()
    comp.tags.update(tagnames)
    return comp


def only_if(predicate, reason=None):
    predicate = _as_predicate(predicate)
    return skip_if(NotPredicate(predicate), reason)


def succeeds_if(predicate, reason=None):
    predicate = _as_predicate(predicate)
    return fails_if(NotPredicate(predicate), reason)


class Predicate(object):
    @classmethod
    def as_predicate(cls, predicate, description=None):
        if isinstance(predicate, compound):
            return cls.as_predicate(predicate.enabled_for_config, description)
        elif isinstance(predicate, Predicate):
            if description and predicate.description is None:
                predicate.description = description
            return predicate
        elif isinstance(predicate, (list, set)):
            return OrPredicate(
                [cls.as_predicate(pred) for pred in predicate],
                description)
        elif isinstance(predicate, tuple):
            return SpecPredicate(*predicate)
        elif isinstance(predicate, util.string_types):
            tokens = predicate.split(" ", 2)
            op = spec = None
            db = tokens.pop(0)
            if tokens:
                op = tokens.pop(0)
            if tokens:
                spec = tuple(int(d) for d in tokens.pop(0).split("."))
            return SpecPredicate(db, op, spec, description=description)
        elif util.callable(predicate):
            return LambdaPredicate(predicate, description)
        else:
            assert False, "unknown predicate type: %s" % predicate

    def _format_description(self, config, negate=False):
        bool_ = self(config)
        if negate:
            bool_ = not negate
        return self.description % {
            "driver": config.db.url.get_driver_name(),
            "database": config.db.url.get_backend_name(),
            "doesnt_support": "doesn't support" if bool_ else "does support",
            "does_support": "does support" if bool_ else "doesn't support"
        }

    def _as_string(self, config=None, negate=False):
        raise NotImplementedError()


class BooleanPredicate(Predicate):
    def __init__(self, value, description=None):
        self.value = value
        self.description = description or "boolean %s" % value

    def __call__(self, config):
        return self.value

    def _as_string(self, config, negate=False):
        return self._format_description(config, negate=negate)


class SpecPredicate(Predicate):
    def __init__(self, db, op=None, spec=None, description=None):
        self.db = db
        self.op = op
        self.spec = spec
        self.description = description

    _ops = {
        '<': operator.lt,
        '>': operator.gt,
        '==': operator.eq,
        '!=': operator.ne,
        '<=': operator.le,
        '>=': operator.ge,
        'in': operator.contains,
        'between': lambda val, pair: val >= pair[0] and val <= pair[1],
    }

    def __call__(self, config):
        engine = config.db

        if "+" in self.db:
            dialect, driver = self.db.split('+')
        else:
            dialect, driver = self.db, None

        if dialect and engine.name != dialect:
            return False
        if driver is not None and engine.driver != driver:
            return False

        if self.op is not None:
            assert driver is None, "DBAPI version specs not supported yet"

            version = _server_version(engine)
            oper = hasattr(self.op, '__call__') and self.op \
                or self._ops[self.op]
            return oper(version, self.spec)
        else:
            return True

    def _as_string(self, config, negate=False):
        if self.description is not None:
            return self._format_description(config)
        elif self.op is None:
            if negate:
                return "not %s" % self.db
            else:
                return "%s" % self.db
        else:
            if negate:
                return "not %s %s %s" % (
                    self.db,
                    self.op,
                    self.spec
                )
            else:
                return "%s %s %s" % (
                    self.db,
                    self.op,
                    self.spec
                )


class LambdaPredicate(Predicate):
    def __init__(self, lambda_, description=None, args=None, kw=None):
        spec = inspect.getargspec(lambda_)
        if not spec[0]:
            self.lambda_ = lambda db: lambda_()
        else:
            self.lambda_ = lambda_
        self.args = args or ()
        self.kw = kw or {}
        if description:
            self.description = description
        elif lambda_.__doc__:
            self.description = lambda_.__doc__
        else:
            self.description = "custom function"

    def __call__(self, config):
        return self.lambda_(config)

    def _as_string(self, config, negate=False):
        return self._format_description(config)


class NotPredicate(Predicate):
    def __init__(self, predicate, description=None):
        self.predicate = predicate
        self.description = description

    def __call__(self, config):
        return not self.predicate(config)

    def _as_string(self, config, negate=False):
        if self.description:
            return self._format_description(config, not negate)
        else:
            return self.predicate._as_string(config, not negate)


class OrPredicate(Predicate):
    def __init__(self, predicates, description=None):
        self.predicates = predicates
        self.description = description

    def __call__(self, config):
        for pred in self.predicates:
            if pred(config):
                return True
        return False

    def _eval_str(self, config, negate=False):
        if negate:
            conjunction = " and "
        else:
            conjunction = " or "
        return conjunction.join(p._as_string(config, negate=negate)
                                for p in self.predicates)

    def _negation_str(self, config):
        if self.description is not None:
            return "Not " + self._format_description(config)
        else:
            return self._eval_str(config, negate=True)

    def _as_string(self, config, negate=False):
        if negate:
            return self._negation_str(config)
        else:
            if self.description is not None:
                return self._format_description(config)
            else:
                return self._eval_str(config)


_as_predicate = Predicate.as_predicate


def _is_excluded(db, op, spec):
    return SpecPredicate(db, op, spec)(config._current)


def _server_version(engine):
    """Return a server_version_info tuple."""

    # force metadata to be retrieved
    conn = engine.connect()
    version = getattr(engine.dialect, 'server_version_info', ())
    conn.close()
    return version


def db_spec(*dbs):
    return OrPredicate(
        [Predicate.as_predicate(db) for db in dbs]
    )


def open():
    return skip_if(BooleanPredicate(False, "mark as execute"))


def closed():
    return skip_if(BooleanPredicate(True, "marked as skip"))


def fails():
    return fails_if(BooleanPredicate(True, "expected to fail"))


@decorator
def future(fn, *arg):
    return fails_if(LambdaPredicate(fn), "Future feature")


def fails_on(db, reason=None):
    return fails_if(SpecPredicate(db), reason)


def fails_on_everything_except(*dbs):
    return succeeds_if(
        OrPredicate([
            SpecPredicate(db) for db in dbs
        ])
    )


def skip(db, reason=None):
    return skip_if(SpecPredicate(db), reason)


def only_on(dbs, reason=None):
    return only_if(
        OrPredicate([SpecPredicate(db) for db in util.to_list(dbs)])
    )


def exclude(db, op, spec, reason=None):
    return skip_if(SpecPredicate(db, op, spec), reason)


def against(config, *queries):
    assert queries, "no queries sent!"
    return OrPredicate([
        Predicate.as_predicate(query)
        for query in queries
    ])(config)<|MERGE_RESOLUTION|>--- conflicted
+++ resolved
@@ -135,11 +135,7 @@
                     name, fail._as_string(config), str(exc_value))))
                 break
         else:
-<<<<<<< HEAD
-            raise exc_type, exc_value, exc_traceback
-=======
             util.raise_from_cause(ex)
->>>>>>> 7bf5ac9c
 
     def _expect_success(self, config, name='block'):
         if not self.fails:
